--- conflicted
+++ resolved
@@ -10,51 +10,31 @@
       type name changed from 'int' to 'long int'
       type size changed from 32 to 64 (in bits)
 
-<<<<<<< HEAD
-'struct ops1 at test-leaf-peeling-v0.cc:5:1' changed:
-=======
 'struct ops1 at test-leaf-peeling-v0.cc:6:1' changed:
->>>>>>> 440fc7f4
   type size hasn't changed
   there are data member changes:
     type 'int*' of 'ops1::x' changed:
       pointer type changed from: 'int*' to: 'int**'
 
-<<<<<<< HEAD
-'struct ops2 at test-leaf-peeling-v0.cc:9:1' changed:
-=======
 'struct ops2 at test-leaf-peeling-v0.cc:10:1' changed:
->>>>>>> 440fc7f4
   type size changed from 320 to 640 (in bits)
   there are data member changes:
     'foo ops2::y[10]' size changed from 320 to 640 (in bits) (by +320 bits)
 
-<<<<<<< HEAD
-'struct ops3 at test-leaf-peeling-v0.cc:13:1' changed:
-=======
 'struct ops3 at test-leaf-peeling-v0.cc:14:1' changed:
->>>>>>> 440fc7f4
   type size hasn't changed
   there are data member changes:
     type 'void (int&)*' of 'ops3::spong' changed:
       pointer type changed from: 'void (int&)*' to: 'void (int&&)*'
 
-<<<<<<< HEAD
-'struct ops4 at test-leaf-peeling-v0.cc:17:1' changed:
-=======
 'struct ops4 at test-leaf-peeling-v0.cc:18:1' changed:
->>>>>>> 440fc7f4
   type size hasn't changed
   there are data member changes:
     type 'int*' of 'ops4::x' changed:
       entity changed from 'int*' to 'int&'
       type size hasn't changed
 
-<<<<<<< HEAD
-'struct ops5 at test-leaf-peeling-v0.cc:21:1' changed:
-=======
 'struct ops5 at test-leaf-peeling-v0.cc:22:1' changed:
->>>>>>> 440fc7f4
   type size hasn't changed
   there are data member changes:
     type 'int*' of 'ops5::x' changed:
